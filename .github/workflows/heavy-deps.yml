name: Build heavy wheelhouse

on:
  workflow_dispatch:
    inputs:
<<<<<<< HEAD
      include_manylinux:
        description: 'If true, run cibuildwheel inline to produce manylinux wheels (slow)'
=======
      upload_releases:
        description: 'Set to true to upload wheelhouse tarball to a GitHub Release (opt-in)'
>>>>>>> 0968c826
        required: false
        default: 'false'
  schedule:
    - cron: '0 3 * * *' # nightly wheel refresh (UTC)

jobs:
  build-wheelhouse:
    runs-on: ubuntu-latest
    steps:
      - name: Checkout
        uses: actions/checkout@v4

      - name: Setup Python
        uses: actions/setup-python@v4
        with:
          python-version: 3.11

      - name: Authenticate gh CLI (for scripts that call gh)
        if: always()
        run: |
          if command -v gh >/dev/null 2>&1; then
            echo "Authenticating gh CLI with GITHUB_TOKEN"
            echo "${{ secrets.GITHUB_TOKEN }}" | gh auth login --with-token || true
          else
            echo "gh CLI not installed on runner; skipping auth"
          fi

      - name: Cache wheelhouse
        uses: actions/cache@v4
        with:
          path: ./.wheelhouse
          key: wheelhouse-${{ runner.os }}-py-3.11-${{ hashFiles('doc_processor/requirements-heavy.txt') }}

      - name: Build wheelhouse
        run: |
          python -m pip install --upgrade pip
          mkdir -p ./.wheelhouse
          # Build wheels into ./.wheelhouse. Note: some packages require extra-index-url or platform-specific builds.
          python -m pip wheel -r doc_processor/requirements-heavy.txt -w ./.wheelhouse

      - name: Run cibuildwheel (optional inline)
        if: ${{ github.event_name == 'workflow_dispatch' && github.event.inputs.include_manylinux == 'true' }}
        run: |
          set -euo pipefail
          python -m pip install --upgrade pip
          python -m pip install cibuildwheel==2.* auditwheel || true
          mkdir -p ./.wheelhouse-manylinux
          echo "Running cibuildwheel to produce manylinux wheels (may take a long time)"
          CIBW_PLATFORM=linux python -m cibuildwheel --output-dir ./.wheelhouse-manylinux || true
          if [ -d ./.wheelhouse-manylinux ] && [ "$(ls -A ./.wheelhouse-manylinux)" ]; then
            tar -czf manylinux-wheelhouse-3.11.tgz -C . ./.wheelhouse-manylinux || true
            mkdir -p ./.wheelhouse
            find ./.wheelhouse-manylinux -type f -name '*.whl' -exec cp -f {} ./.wheelhouse/ \; || true
          else
            echo "No manylinux wheels produced by cibuildwheel"
          fi

      - name: Include manylinux wheels (optional)
        env:
          GITHUB_TOKEN: ${{ secrets.GITHUB_TOKEN }}
        run: |
          # If a manual manylinux build was previously run and uploaded as an artifact,
          # include its wheels into the main wheelhouse. This step is optional: if no
          # manylinux artifact exists the step will exit gracefully.
          set -euo pipefail
          mkdir -p ./.wheelhouse
          echo "Looking for manylinux-wheelhouse-3.11 artifact (optional)..."
          api_url="https://api.github.com/repos/${{ github.repository }}/actions/workflows/manylinux-build.yml/runs?branch=main&status=completed&per_page=50"
          run_id=$(curl -s -H "Authorization: token $GITHUB_TOKEN" "$api_url" | jq -r '.workflow_runs[] | select(.conclusion=="success") | .id' | head -n1 || true)
          if [ -z "$run_id" ]; then
            echo "No completed manylinux run found; skipping include step"
            exit 0
          fi
          artifacts_url="https://api.github.com/repos/${{ github.repository }}/actions/runs/${run_id}/artifacts"
          artifact_id=$(curl -s -H "Authorization: token $GITHUB_TOKEN" "$artifacts_url" | jq -r '.artifacts[] | select(.name=="manylinux-wheelhouse-3.11") | .id' || true)
          if [ -z "$artifact_id" ]; then
            echo "manylinux-wheelhouse-3.11 artifact not found in run $run_id; skipping"
            exit 0
          fi
          echo "Found manylinux artifact id: $artifact_id — downloading"
          download_url="https://api.github.com/repos/${{ github.repository }}/actions/artifacts/${artifact_id}/zip"
          curl -L -H "Authorization: token $GITHUB_TOKEN" -o ./.wheelhouse/manylinux.zip "$download_url"
          unzip -q ./.wheelhouse/manylinux.zip -d ./.wheelhouse/manylinux_tmp || true
          many_tgz=$(find ./.wheelhouse/manylinux_tmp -type f -name 'manylinux-wheelhouse-3.11.tgz' | head -n1 || true)
          if [ -z "$many_tgz" ]; then
            echo "manylinux tarball not found inside artifact zip; skipping"
            rm -rf ./.wheelhouse/manylinux_tmp ./.wheelhouse/manylinux.zip || true
            exit 0
          fi
          mkdir -p ./.wheelhouse/manylinux_extracted
          tar -xzf "$many_tgz" -C ./.wheelhouse/manylinux_extracted || true
          find ./.wheelhouse/manylinux_extracted -type f -name '*.whl' -exec cp -f {} ./.wheelhouse/ \; || true
          rm -rf ./.wheelhouse/manylinux_tmp ./.wheelhouse/manylinux.zip ./.wheelhouse/manylinux_extracted || true
          echo "Included any manylinux wheels found into ./.wheelhouse"

      - name: Fetch critical binary wheels (numpy, pytesseract, Pillow)
        run: |
          # Be verbose and attempt to download explicit pinned versions when present.
          set -euo pipefail
          python -m pip install --upgrade pip
          python -m pip --version
          mkdir -p ./.wheelhouse
          echo "Reading pinned versions from doc_processor/requirements-heavy.txt (if present)"
          # simple retry helper for pip download network flakiness
          retry_cmd() {
            local tries=0; local max=3; local delay=4
            while [ $tries -lt $max ]; do
              if eval "$@"; then
                return 0
              fi
              tries=$((tries+1))
              echo "Retry $tries/$max..." >&2
              sleep $delay
            done
            return 1
          }
          # For each critical package, if a pinned version exists in requirements-heavy.txt, try to download that exact version.
          for pkg in numpy pytesseract Pillow; do
            pinned=$(grep -E "^${pkg}==" doc_processor/requirements-heavy.txt || true)
            if [[ -n "$pinned" ]]; then
              ver=$(echo "$pinned" | cut -d'=' -f3-)
              echo "Attempting to download binary wheel for ${pkg}==${ver}"
              retry_cmd "python -m pip download --only-binary=:all: \"${pkg}==${ver}\" -d ./.wheelhouse" || true
            else
              echo "No pinned version for ${pkg}; attempting to download any binary wheel available for ${pkg}"
              retry_cmd "python -m pip download --only-binary=:all: \"${pkg}\" -d ./.wheelhouse" || true
            fi
          done
          echo "Listing contents of ./.wheelhouse after download attempts:"
          ls -la ./.wheelhouse || true

      - name: Package wheelhouse for upload
        run: |
          # Create a single tarball for reliable upload. If the wheelhouse dir doesn't exist
          # create a small marker file and tar that so the upload step always has a file.
          if [ -d ./.wheelhouse ] && [ "$(ls -A ./.wheelhouse)" ]; then
            tar -czf wheelhouse-3.11.tgz -C . .wheelhouse
          else
            echo "no-wheelhouse-files" > wheelhouse-3.11-marker.txt
            tar -czf wheelhouse-3.11.tgz wheelhouse-3.11-marker.txt
          fi

      - name: Validate critical wheels
        run: |
          # Fail the job if critical wheels (like numpy) are missing from the wheelhouse.
          # This prevents publishing an incomplete wheelhouse that will cause downstream
          # smoke runs to fall back to PyPI unexpectedly.
          echo "Validating wheelhouse contents..."
          tmpdir=$(mktemp -d)
          tar -xzf wheelhouse-3.11.tgz -C "$tmpdir" || true
          # Search for any .whl file inside the extracted contents
          wheels=$(find "$tmpdir" -type f -name '*.whl' || true)
          if [ -z "$wheels" ]; then
            echo "No wheel files found in wheelhouse-3.11.tgz" >&2
            ls -R "$tmpdir" || true
            exit 1
          fi
          # Check for expected critical wheels and fail only if numpy is missing.
          missing=()
          if ! echo "$wheels" | grep -q 'numpy-'; then
            missing+=(numpy)
          fi
          if ! echo "$wheels" | grep -qi 'pytesseract'; then
            missing+=(pytesseract)
          fi
          if ! echo "$wheels" | grep -qi 'pillow\|Pillow'; then
            missing+=(Pillow)
          fi
          if [ ${#missing[@]} -ne 0 ]; then
            echo "Missing wheels: ${missing[*]}"
            # Fail if numpy is missing; allow other critical wheels to be absent but warn.
            for m in "${missing[@]}"; do
              if [ "$m" = "numpy" ]; then
                echo "ERROR: numpy wheel missing from wheelhouse. Failing build." >&2
                exit 1
              fi
            done
            echo "Warning: some critical wheels are missing but not failing (they may be installed from PyPI)."
          else
            echo "Wheelhouse validation passed (all critical wheels present)."
          fi

      - name: Create provenance .meta file for wheelhouse
        run: |
          set -euo pipefail
          meta_file=wheelhouse-3.11.tgz.meta
          # Compute checksum and size
          if [ -f wheelhouse-3.11.tgz ]; then
            sha=$(sha256sum wheelhouse-3.11.tgz | awk '{print $1}')
            size=$(stat -c%s wheelhouse-3.11.tgz || true)
          else
            sha=""
            size=0
          fi
          echo "name=wheelhouse-3.11.tgz" > "$meta_file"
          echo "sha256=${sha}" >> "$meta_file"
          echo "size=${size}" >> "$meta_file"
          echo "created_at=$(date -u +%Y-%m-%dT%H:%M:%SZ)" >> "$meta_file"
          echo "runner=$(uname -a)" >> "$meta_file"
          echo "python=$(python -V 2>&1)" >> "$meta_file"
          if [ -f doc_processor/requirements-heavy.txt ]; then
            req_hash=$(sha256sum doc_processor/requirements-heavy.txt | awk '{print $1}') || true
            echo "requirements_hash=${req_hash}" >> "$meta_file"
          fi
          # List wheel filenames included (comma-separated)
          wheels=$(find ./.wheelhouse -maxdepth 1 -type f -name '*.whl' -printf '%f\n' | paste -sd, - || true)
          echo "wheels=${wheels}" >> "$meta_file"

      - name: CI consumer validation (runs on runner python3.11)
        run: |
          set -euo pipefail
          echo "Running CI consumer validation against wheelhouse-3.11.tgz"
          if [ ! -f wheelhouse-3.11.tgz ]; then
            echo "wheelhouse-3.11.tgz not found; failing validation" >&2
            exit 1
          fi
          # Extract to a temp dir for pip find-links (script handles extraction too)
          tmpd=$(mktemp -d)
          tar -xzf wheelhouse-3.11.tgz -C "$tmpd" || true
          # Run the validation script in the runner environment using python3.11
          chmod +x ./scripts/ci/validate_wheelhouse_consumer.sh || true
          ./scripts/ci/validate_wheelhouse_consumer.sh --local-tar wheelhouse-3.11.tgz --venv-dir ".venv-ci-validate" --python-bin python3.11

      - name: Stage wheelhouse in runner-side docs/ci-archive (for easier archival)
        run: |
          set -euo pipefail
          # Create a dated archive folder inside the runner workspace so artifacts
          # include a discoverable path like docs/ci-archive/20251029-<runid>/
          ARCHIVE_DIR="docs/ci-archive/$(date -u +%Y%m%d)-${{ github.run_id }}"
          mkdir -p "$ARCHIVE_DIR"
          # Copy the wheelhouse tarball and its meta file into the archive dir
          if [ -f wheelhouse-3.11.tgz ]; then
            cp -f wheelhouse-3.11.tgz "$ARCHIVE_DIR/"
          fi
          if [ -f wheelhouse-3.11.tgz.meta ]; then
            cp -f wheelhouse-3.11.tgz.meta "$ARCHIVE_DIR/"
          fi
          # Also copy a small README with provenance summary for quick browsing
          echo "Archived by GitHub Actions run ${{ github.run_id }} on $(date -u +%Y-%m-%dT%H:%M:%SZ)" > "$ARCHIVE_DIR/README.txt"
          echo "Files:" >> "$ARCHIVE_DIR/README.txt"
          ls -la "$ARCHIVE_DIR" >> "$ARCHIVE_DIR/README.txt" || true


      - name: "Optional: upload wheelhouse preview to external artifact store (opt-in)"
        run: |
          set -euo pipefail
          ARCHIVE_DIR="docs/ci-archive/$(date -u +%Y%m%d)-${{ github.run_id }}"
          OUT_FILE="${ARCHIVE_DIR}/wheelhouse-3.11.tgz"
          if [[ -f "$OUT_FILE" ]]; then
            echo "Attempting optional upload of $OUT_FILE using scripts/ci/upload_artifacts_optin.sh"
            chmod +x ./scripts/ci/upload_artifacts_optin.sh || true
            ./scripts/ci/upload_artifacts_optin.sh "$OUT_FILE" || true
          else
            echo "No wheelhouse tarball found at $OUT_FILE; skipping optional upload"
          fi

      - name: Upload wheelhouse artifact
        uses: actions/upload-artifact@v4
        with:
          name: wheelhouse-3.11
<<<<<<< HEAD
          path: |
            wheelhouse-3.11.tgz
            wheelhouse-3.11.tgz.meta
=======
          path: wheelhouse-3.11.tgz

  publish-release:
    needs: build-wheelhouse
    runs-on: ubuntu-latest
    if: ${{ github.event_name == 'workflow_dispatch' && github.event.inputs.upload_releases == 'true' }}
    steps:
      - name: Download wheelhouse artifact
        uses: actions/download-artifact@v4
        with:
          name: wheelhouse-3.11
          path: .

      - name: Create GitHub release
        id: create_release
        uses: actions/create-release@v1
        with:
          tag_name: wheelhouse-${{ github.run_id }}
          release_name: wheelhouse-${{ github.run_id }}
          body: "Automated wheelhouse from heavy-deps workflow run ${{ github.run_id }}"
        env:
          GITHUB_TOKEN: ${{ secrets.GITHUB_TOKEN }}

      - name: Upload wheelhouse to release
        uses: actions/upload-release-asset@v1
        with:
          upload_url: ${{ steps.create_release.outputs.upload_url }}
          asset_path: ./wheelhouse-3.11.tgz
          asset_name: wheelhouse-3.11.tgz
          asset_content_type: application/gzip
        env:
          GITHUB_TOKEN: ${{ secrets.GITHUB_TOKEN }}
>>>>>>> 0968c826
<|MERGE_RESOLUTION|>--- conflicted
+++ resolved
@@ -3,13 +3,8 @@
 on:
   workflow_dispatch:
     inputs:
-<<<<<<< HEAD
-      include_manylinux:
-        description: 'If true, run cibuildwheel inline to produce manylinux wheels (slow)'
-=======
       upload_releases:
         description: 'Set to true to upload wheelhouse tarball to a GitHub Release (opt-in)'
->>>>>>> 0968c826
         required: false
         default: 'false'
   schedule:
@@ -27,16 +22,6 @@
         with:
           python-version: 3.11
 
-      - name: Authenticate gh CLI (for scripts that call gh)
-        if: always()
-        run: |
-          if command -v gh >/dev/null 2>&1; then
-            echo "Authenticating gh CLI with GITHUB_TOKEN"
-            echo "${{ secrets.GITHUB_TOKEN }}" | gh auth login --with-token || true
-          else
-            echo "gh CLI not installed on runner; skipping auth"
-          fi
-
       - name: Cache wheelhouse
         uses: actions/cache@v4
         with:
@@ -50,97 +35,6 @@
           # Build wheels into ./.wheelhouse. Note: some packages require extra-index-url or platform-specific builds.
           python -m pip wheel -r doc_processor/requirements-heavy.txt -w ./.wheelhouse
 
-      - name: Run cibuildwheel (optional inline)
-        if: ${{ github.event_name == 'workflow_dispatch' && github.event.inputs.include_manylinux == 'true' }}
-        run: |
-          set -euo pipefail
-          python -m pip install --upgrade pip
-          python -m pip install cibuildwheel==2.* auditwheel || true
-          mkdir -p ./.wheelhouse-manylinux
-          echo "Running cibuildwheel to produce manylinux wheels (may take a long time)"
-          CIBW_PLATFORM=linux python -m cibuildwheel --output-dir ./.wheelhouse-manylinux || true
-          if [ -d ./.wheelhouse-manylinux ] && [ "$(ls -A ./.wheelhouse-manylinux)" ]; then
-            tar -czf manylinux-wheelhouse-3.11.tgz -C . ./.wheelhouse-manylinux || true
-            mkdir -p ./.wheelhouse
-            find ./.wheelhouse-manylinux -type f -name '*.whl' -exec cp -f {} ./.wheelhouse/ \; || true
-          else
-            echo "No manylinux wheels produced by cibuildwheel"
-          fi
-
-      - name: Include manylinux wheels (optional)
-        env:
-          GITHUB_TOKEN: ${{ secrets.GITHUB_TOKEN }}
-        run: |
-          # If a manual manylinux build was previously run and uploaded as an artifact,
-          # include its wheels into the main wheelhouse. This step is optional: if no
-          # manylinux artifact exists the step will exit gracefully.
-          set -euo pipefail
-          mkdir -p ./.wheelhouse
-          echo "Looking for manylinux-wheelhouse-3.11 artifact (optional)..."
-          api_url="https://api.github.com/repos/${{ github.repository }}/actions/workflows/manylinux-build.yml/runs?branch=main&status=completed&per_page=50"
-          run_id=$(curl -s -H "Authorization: token $GITHUB_TOKEN" "$api_url" | jq -r '.workflow_runs[] | select(.conclusion=="success") | .id' | head -n1 || true)
-          if [ -z "$run_id" ]; then
-            echo "No completed manylinux run found; skipping include step"
-            exit 0
-          fi
-          artifacts_url="https://api.github.com/repos/${{ github.repository }}/actions/runs/${run_id}/artifacts"
-          artifact_id=$(curl -s -H "Authorization: token $GITHUB_TOKEN" "$artifacts_url" | jq -r '.artifacts[] | select(.name=="manylinux-wheelhouse-3.11") | .id' || true)
-          if [ -z "$artifact_id" ]; then
-            echo "manylinux-wheelhouse-3.11 artifact not found in run $run_id; skipping"
-            exit 0
-          fi
-          echo "Found manylinux artifact id: $artifact_id — downloading"
-          download_url="https://api.github.com/repos/${{ github.repository }}/actions/artifacts/${artifact_id}/zip"
-          curl -L -H "Authorization: token $GITHUB_TOKEN" -o ./.wheelhouse/manylinux.zip "$download_url"
-          unzip -q ./.wheelhouse/manylinux.zip -d ./.wheelhouse/manylinux_tmp || true
-          many_tgz=$(find ./.wheelhouse/manylinux_tmp -type f -name 'manylinux-wheelhouse-3.11.tgz' | head -n1 || true)
-          if [ -z "$many_tgz" ]; then
-            echo "manylinux tarball not found inside artifact zip; skipping"
-            rm -rf ./.wheelhouse/manylinux_tmp ./.wheelhouse/manylinux.zip || true
-            exit 0
-          fi
-          mkdir -p ./.wheelhouse/manylinux_extracted
-          tar -xzf "$many_tgz" -C ./.wheelhouse/manylinux_extracted || true
-          find ./.wheelhouse/manylinux_extracted -type f -name '*.whl' -exec cp -f {} ./.wheelhouse/ \; || true
-          rm -rf ./.wheelhouse/manylinux_tmp ./.wheelhouse/manylinux.zip ./.wheelhouse/manylinux_extracted || true
-          echo "Included any manylinux wheels found into ./.wheelhouse"
-
-      - name: Fetch critical binary wheels (numpy, pytesseract, Pillow)
-        run: |
-          # Be verbose and attempt to download explicit pinned versions when present.
-          set -euo pipefail
-          python -m pip install --upgrade pip
-          python -m pip --version
-          mkdir -p ./.wheelhouse
-          echo "Reading pinned versions from doc_processor/requirements-heavy.txt (if present)"
-          # simple retry helper for pip download network flakiness
-          retry_cmd() {
-            local tries=0; local max=3; local delay=4
-            while [ $tries -lt $max ]; do
-              if eval "$@"; then
-                return 0
-              fi
-              tries=$((tries+1))
-              echo "Retry $tries/$max..." >&2
-              sleep $delay
-            done
-            return 1
-          }
-          # For each critical package, if a pinned version exists in requirements-heavy.txt, try to download that exact version.
-          for pkg in numpy pytesseract Pillow; do
-            pinned=$(grep -E "^${pkg}==" doc_processor/requirements-heavy.txt || true)
-            if [[ -n "$pinned" ]]; then
-              ver=$(echo "$pinned" | cut -d'=' -f3-)
-              echo "Attempting to download binary wheel for ${pkg}==${ver}"
-              retry_cmd "python -m pip download --only-binary=:all: \"${pkg}==${ver}\" -d ./.wheelhouse" || true
-            else
-              echo "No pinned version for ${pkg}; attempting to download any binary wheel available for ${pkg}"
-              retry_cmd "python -m pip download --only-binary=:all: \"${pkg}\" -d ./.wheelhouse" || true
-            fi
-          done
-          echo "Listing contents of ./.wheelhouse after download attempts:"
-          ls -la ./.wheelhouse || true
-
       - name: Package wheelhouse for upload
         run: |
           # Create a single tarball for reliable upload. If the wheelhouse dir doesn't exist
@@ -152,129 +46,10 @@
             tar -czf wheelhouse-3.11.tgz wheelhouse-3.11-marker.txt
           fi
 
-      - name: Validate critical wheels
-        run: |
-          # Fail the job if critical wheels (like numpy) are missing from the wheelhouse.
-          # This prevents publishing an incomplete wheelhouse that will cause downstream
-          # smoke runs to fall back to PyPI unexpectedly.
-          echo "Validating wheelhouse contents..."
-          tmpdir=$(mktemp -d)
-          tar -xzf wheelhouse-3.11.tgz -C "$tmpdir" || true
-          # Search for any .whl file inside the extracted contents
-          wheels=$(find "$tmpdir" -type f -name '*.whl' || true)
-          if [ -z "$wheels" ]; then
-            echo "No wheel files found in wheelhouse-3.11.tgz" >&2
-            ls -R "$tmpdir" || true
-            exit 1
-          fi
-          # Check for expected critical wheels and fail only if numpy is missing.
-          missing=()
-          if ! echo "$wheels" | grep -q 'numpy-'; then
-            missing+=(numpy)
-          fi
-          if ! echo "$wheels" | grep -qi 'pytesseract'; then
-            missing+=(pytesseract)
-          fi
-          if ! echo "$wheels" | grep -qi 'pillow\|Pillow'; then
-            missing+=(Pillow)
-          fi
-          if [ ${#missing[@]} -ne 0 ]; then
-            echo "Missing wheels: ${missing[*]}"
-            # Fail if numpy is missing; allow other critical wheels to be absent but warn.
-            for m in "${missing[@]}"; do
-              if [ "$m" = "numpy" ]; then
-                echo "ERROR: numpy wheel missing from wheelhouse. Failing build." >&2
-                exit 1
-              fi
-            done
-            echo "Warning: some critical wheels are missing but not failing (they may be installed from PyPI)."
-          else
-            echo "Wheelhouse validation passed (all critical wheels present)."
-          fi
-
-      - name: Create provenance .meta file for wheelhouse
-        run: |
-          set -euo pipefail
-          meta_file=wheelhouse-3.11.tgz.meta
-          # Compute checksum and size
-          if [ -f wheelhouse-3.11.tgz ]; then
-            sha=$(sha256sum wheelhouse-3.11.tgz | awk '{print $1}')
-            size=$(stat -c%s wheelhouse-3.11.tgz || true)
-          else
-            sha=""
-            size=0
-          fi
-          echo "name=wheelhouse-3.11.tgz" > "$meta_file"
-          echo "sha256=${sha}" >> "$meta_file"
-          echo "size=${size}" >> "$meta_file"
-          echo "created_at=$(date -u +%Y-%m-%dT%H:%M:%SZ)" >> "$meta_file"
-          echo "runner=$(uname -a)" >> "$meta_file"
-          echo "python=$(python -V 2>&1)" >> "$meta_file"
-          if [ -f doc_processor/requirements-heavy.txt ]; then
-            req_hash=$(sha256sum doc_processor/requirements-heavy.txt | awk '{print $1}') || true
-            echo "requirements_hash=${req_hash}" >> "$meta_file"
-          fi
-          # List wheel filenames included (comma-separated)
-          wheels=$(find ./.wheelhouse -maxdepth 1 -type f -name '*.whl' -printf '%f\n' | paste -sd, - || true)
-          echo "wheels=${wheels}" >> "$meta_file"
-
-      - name: CI consumer validation (runs on runner python3.11)
-        run: |
-          set -euo pipefail
-          echo "Running CI consumer validation against wheelhouse-3.11.tgz"
-          if [ ! -f wheelhouse-3.11.tgz ]; then
-            echo "wheelhouse-3.11.tgz not found; failing validation" >&2
-            exit 1
-          fi
-          # Extract to a temp dir for pip find-links (script handles extraction too)
-          tmpd=$(mktemp -d)
-          tar -xzf wheelhouse-3.11.tgz -C "$tmpd" || true
-          # Run the validation script in the runner environment using python3.11
-          chmod +x ./scripts/ci/validate_wheelhouse_consumer.sh || true
-          ./scripts/ci/validate_wheelhouse_consumer.sh --local-tar wheelhouse-3.11.tgz --venv-dir ".venv-ci-validate" --python-bin python3.11
-
-      - name: Stage wheelhouse in runner-side docs/ci-archive (for easier archival)
-        run: |
-          set -euo pipefail
-          # Create a dated archive folder inside the runner workspace so artifacts
-          # include a discoverable path like docs/ci-archive/20251029-<runid>/
-          ARCHIVE_DIR="docs/ci-archive/$(date -u +%Y%m%d)-${{ github.run_id }}"
-          mkdir -p "$ARCHIVE_DIR"
-          # Copy the wheelhouse tarball and its meta file into the archive dir
-          if [ -f wheelhouse-3.11.tgz ]; then
-            cp -f wheelhouse-3.11.tgz "$ARCHIVE_DIR/"
-          fi
-          if [ -f wheelhouse-3.11.tgz.meta ]; then
-            cp -f wheelhouse-3.11.tgz.meta "$ARCHIVE_DIR/"
-          fi
-          # Also copy a small README with provenance summary for quick browsing
-          echo "Archived by GitHub Actions run ${{ github.run_id }} on $(date -u +%Y-%m-%dT%H:%M:%SZ)" > "$ARCHIVE_DIR/README.txt"
-          echo "Files:" >> "$ARCHIVE_DIR/README.txt"
-          ls -la "$ARCHIVE_DIR" >> "$ARCHIVE_DIR/README.txt" || true
-
-
-      - name: "Optional: upload wheelhouse preview to external artifact store (opt-in)"
-        run: |
-          set -euo pipefail
-          ARCHIVE_DIR="docs/ci-archive/$(date -u +%Y%m%d)-${{ github.run_id }}"
-          OUT_FILE="${ARCHIVE_DIR}/wheelhouse-3.11.tgz"
-          if [[ -f "$OUT_FILE" ]]; then
-            echo "Attempting optional upload of $OUT_FILE using scripts/ci/upload_artifacts_optin.sh"
-            chmod +x ./scripts/ci/upload_artifacts_optin.sh || true
-            ./scripts/ci/upload_artifacts_optin.sh "$OUT_FILE" || true
-          else
-            echo "No wheelhouse tarball found at $OUT_FILE; skipping optional upload"
-          fi
-
       - name: Upload wheelhouse artifact
         uses: actions/upload-artifact@v4
         with:
           name: wheelhouse-3.11
-<<<<<<< HEAD
-          path: |
-            wheelhouse-3.11.tgz
-            wheelhouse-3.11.tgz.meta
-=======
           path: wheelhouse-3.11.tgz
 
   publish-release:
@@ -306,5 +81,4 @@
           asset_name: wheelhouse-3.11.tgz
           asset_content_type: application/gzip
         env:
-          GITHUB_TOKEN: ${{ secrets.GITHUB_TOKEN }}
->>>>>>> 0968c826
+          GITHUB_TOKEN: ${{ secrets.GITHUB_TOKEN }}