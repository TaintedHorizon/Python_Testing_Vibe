--- conflicted
+++ resolved
@@ -54,11 +54,6 @@
           TEST_TMPDIR: ${{ env.TEST_TMPDIR }}
         run: |
           echo "Running pytest --collect-only (writes collect-output.txt)"
-<<<<<<< HEAD
-          # Ignore e2e tests during collect so Playwright imports don't crash collection
-          # working-directory is `doc_processor`, so the e2e folder is `tests/e2e` relative to it.
-=======
->>>>>>> 08b44560
           pytest --collect-only -q --ignore=tests/e2e > collect-output.txt 2>&1 || true
       - name: Upload collect-only artifact
         if: always()
@@ -89,20 +84,12 @@
       - name: Check for run-heavy-deps label (PRs only)
         if: github.event_name == 'pull_request'
         id: check_label
-        run: |
-          # Read labels from the webhook event payload and set an output variable
-          if [ -f "$GITHUB_EVENT_PATH" ]; then
-            labels=$(jq -r '.pull_request.labels[]?.name' "$GITHUB_EVENT_PATH" | tr '\n' ' ')
-          else
-            labels=""
-          fi
-          echo "Found labels: $labels"
-          if echo " $labels " | grep -qw "run-heavy-deps"; then
-            echo "run_heavy=true" >> "$GITHUB_OUTPUT"
-          else
-            echo "run_heavy=false" >> "$GITHUB_OUTPUT"
-          fi
-        shell: bash
+        uses: actions/github-script@v6
+        with:
+          script: |
+            const labels = context.payload.pull_request.labels.map(l => l.name);
+            const has = labels.includes('run-heavy-deps');
+            core.setOutput('run_heavy', has ? 'true' : 'false');
 
       - name: Download wheelhouse artifact if requested
         if: steps.check_label.outputs.run_heavy == 'true'
@@ -143,21 +130,5 @@
             echo "Installing heavy deps from wheelhouse"
             python -m pip install --no-index --find-links ./.wheelhouse -r requirements-heavy.txt || true
           fi
-<<<<<<< HEAD
-          # Capture pytest output to a file and surface it as an artifact even on failure
-          # Ignore the Playwright E2E test directory to avoid importing `playwright`
-          # during collection. Working-directory is `doc_processor` so ignore `tests/e2e`.
-          # Install lightweight numpy so modules importing it at collection time don't crash.
-          pytest -q -k "not e2e and not playwright" --ignore=tests/e2e 2>&1 | tee smoke-output.txt
-          exit ${PIPESTATUS[0]}
-
-      - name: Upload smoke output artifact
-        if: always()
-        uses: actions/upload-artifact@v4
-        with:
-          name: smoke-output-${{ matrix.python }}
-          path: doc_processor/smoke-output.txt
-=======
           # Exclude e2e tests directory to avoid import errors from playwright dependencies
           pytest -q --ignore=tests/e2e
->>>>>>> 08b44560
