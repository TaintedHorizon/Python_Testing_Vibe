--- conflicted
+++ resolved
@@ -8,16 +8,9 @@
 httpx>=0.28.1
 pydantic>=2.9
 pytest-timeout>=2.2.0
-<<<<<<< HEAD
-# Ensure lightweight OCR wrapper is available in CI for tests that
-# monkeypatch pytesseract; the real tesseract binary is not required
-# because tests patch the functions.
-pytesseract>=0.3.13
-=======
 numpy>=1.24.0
 ollama>=0.1.7
 pytesseract>=0.3.10
->>>>>>> 0968c826
 # Optional heavier modules (commented out):
 # opencv-python-headless>=4.12.0
 # easyocr>=1.7.0